--- conflicted
+++ resolved
@@ -47,8 +47,6 @@
             </div>
         </div>
     </form>
-<<<<<<< HEAD
-=======
 
     <script>
 $(document).ready(function() {
@@ -120,5 +118,4 @@
 
 });
     </script>
->>>>>>> a7d56466
 {% endblock %}