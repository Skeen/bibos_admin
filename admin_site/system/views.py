--- conflicted
+++ resolved
@@ -44,16 +44,10 @@
 def get_no_of_sec_events(site):
     """Utility function to get number of security events."""
     no_of_sec_events = SecurityEvent.objects.filter(
-<<<<<<< HEAD
-        problem__site=site).exclude(
-            problem__level=SecurityProblem.NORMAL
-        ).exclude(status=SecurityEvent.RESOLVED).count()
-=======
         problem__site=site
     ).exclude(
         problem__level=SecurityProblem.NORMAL
     ).exclude(status=SecurityEvent.RESOLVED).count()
->>>>>>> e4502f21
     return no_of_sec_events
 
 
